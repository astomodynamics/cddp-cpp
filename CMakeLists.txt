#  Copyright 2024 Tomo Sasaki

#  Licensed under the Apache License, Version 2.0 (the "License");
#  you may not use this file except in compliance with the License.
#  You may obtain a copy of the License at

#       https://www.apache.org/licenses/LICENSE-2.0

#  Unless required by applicable law or agreed to in writing, software
#  distributed under the License is distributed on an "AS IS" BASIS,
#  WITHOUT WARRANTIES OR CONDITIONS OF ANY KIND, either express or implied.
#  See the License for the specific language governing permissions and
#  limitations under the License.

cmake_minimum_required(VERSION 3.14) 
project(
  cddp
  VERSION 0.1.0
  DESCRIPTION "CDDP: A C++ library for Trajectory Optimization and MPC"
  HOMEPAGE_URL  "https://github.com/astomodynamics/cddp-cpp"
)

set(CMAKE_CXX_STANDARD 17) # Enforce C++17 as the minimum standard
set(CMAKE_CXX_STANDARD_REQUIRED ON)  # Enforce C++17 as the minimum standard
set(ABSL_PROPAGATE_CXX_STD ON) # Enforce C++17 for absl
set(CMAKE_BUILD_TYPE "Release") # Set the build type to Release by default

# Options
option(CDDP_CPP_BUILD_TESTS "Whether to build tests." ON)

# SQP Configuration
option(CDDP_CPP_SQP "Whether to use SQP solver" OFF)

# CasADi Configuration
option(CDDP_CPP_CASADI "Whether to use CasADi" OFF)

# Acado Configuration
option(CDDP_CPP_ACADO "Whether to use Acado" OFF)

# Gurobi Configuration
option(CDDP_CPP_GUROBI "Whether to use Gurobi solver." OFF)
option(GUROBI_ROOT "Path to Gurobi installation" "") 
set(GUROBI_ROOT $ENV{HOME}/.local/lib/gurobi1103/linux64)

# LibTorch Configuration
option(CDDP_CPP_TORCH "Whether to use LibTorch" OFF)
option(CDDP_CPP_TORCH_GPU "Whether to use GPU support in LibTorch" OFF)
set(LIBTORCH_DIR $ENV{HOME}/.local/lib/libtorch CACHE PATH "Path to local LibTorch installation") # FIXME: Change this to your local LibTorch installation directory

# Python Configuration
set(Python_EXECUTABLE /usr/bin/python3.10) # Or the path to your desired Python interpreter
execute_process( # Find the NumPy include directory
  COMMAND "${Python_EXECUTABLE}" -c "import numpy; print(numpy.get_include())"
  OUTPUT_VARIABLE NUMPY_INCLUDE_DIR OUTPUT_STRIP_TRAILING_WHITESPACE 
)

# Find packages
find_package(Eigen3 REQUIRED) 
find_package(Python3 3.10 EXACT COMPONENTS Interpreter Development NumPy REQUIRED)

if (CDDP_CPP_CASADI)
  # Assuming that CasADi is installed in /usr/local/include/casadi by:
  # sudo apt install gfortran liblapack-dev pkg-config --install-recommends
  # sudo apt install swig
  # cd
  # git clone https://github.com/casadi/casadi.git -b main
  # cd casadi
  # mkdir build
  # cd build
  # cmake -DWITH_PYTHON=ON -DWITH_IPOPT=ON -DWITH_OPENMP=ON -DWITH_THREAD=ON ..
  # make
  # sudo make install
  # echo "export LD_LIBRARY_PATH=/home/<path_to_casadi>/casadi/build/lib:$LD_LIBRARY_PATH" >> ~/.bashrc && source ~/.bashrc

  find_package(casadi REQUIRED)
  set(CASADI_INCLUDE_DIR /$ENV{HOME}/local/include/casadi)
  find_library(CASADI_LIBRARY NAMES casadi HINTS ${CASADI_INCLUDE_DIR}/../lib $ENV{CASADI_PREFIX}/lib)
  set(CASADI_LIBRARIES ${CASADI_LIBRARIES} ${CASADI_LIBRARY})
endif()

if (CDDP_CPP_ACADO)
  # Assuming that Acado is installed by: https://acado.github.io/install_linux.html
  set(ACADO_DIR $ENV{HOME}/github/ACADOtoolkit)
  # Include ACADO header files
  include_directories(${ACADO_DIR})
  include_directories(${ACADO_DIR}/acado)
endif()

# Enable FetchContent for downloading dependencies
include(FetchContent)

# Googletest
if (CDDP_CPP_BUILD_TESTS)
  enable_testing()
  FetchContent_Declare(
    googletest
    GIT_REPOSITORY https://github.com/google/googletest.git
    GIT_TAG        origin/main
  )
  FetchContent_MakeAvailable(googletest)
  include(GoogleTest)
endif()

# LibTorch
if (CDDP_CPP_TORCH)
  # Function to download and extract LibTorch
  function(download_libtorch cuda_support download_dir)
    if(cuda_support) # FIXME: Chenge the version of LibTorch to your desired version
        set(LIBTORCH_URL "https://download.pytorch.org/libtorch/cu124/libtorch-cxx11-abi-shared-with-deps-2.5.1%2Bcu124.zip")
    else()
        set(LIBTORCH_URL "https://download.pytorch.org/libtorch/cpu/libtorch-cxx11-abi-shared-with-deps-2.5.1%2Bcpu.zip")
    endif()

    set(DOWNLOAD_PATH "${download_dir}/libtorch-shared-with-deps-latest.zip")

    message(STATUS "Downloading LibTorch from ${LIBTORCH_URL}")
    file(DOWNLOAD "${LIBTORCH_URL}" "${DOWNLOAD_PATH}"
        SHOW_PROGRESS
        STATUS DOWNLOAD_STATUS
    )

    list(GET DOWNLOAD_STATUS 0 STATUS_CODE)
    list(GET DOWNLOAD_STATUS 1 ERROR_MESSAGE)

    if(NOT STATUS_CODE EQUAL 0)
        message(FATAL_ERROR "Failed to download LibTorch: ${ERROR_MESSAGE}")
    endif()

    message(STATUS "Extracting LibTorch...")
    execute_process(
        COMMAND ${CMAKE_COMMAND} -E tar xf "${DOWNLOAD_PATH}"
        WORKING_DIRECTORY "${download_dir}"
        RESULT_VARIABLE EXTRACT_RESULT
    )

    if(NOT EXTRACT_RESULT EQUAL 0)
        message(FATAL_ERROR "Failed to extract LibTorch")
    endif()

    file(REMOVE "${DOWNLOAD_PATH}")
  endfunction()

  # Try to find LibTorch in the following priority order:
  # 0. Default locations
  # 1. Local LibTorch directory (if specified)
  # 2. Previously installed LibTorch under build directory
  # 3. Download and install new copy
  find_package(Torch QUIET) # Try finding in default locations first
  
  # Priority 0: Check default locations
  if (TORCH_FOUND)
    message(STATUS "Found LibTorch in default locations")
    set(TORCH_FOUND TRUE)
  endif()

  # Priority 1: Check local LibTorch directory
  if(NOT TORCH_FOUND AND LIBTORCH_DIR)
      if(EXISTS "${LIBTORCH_DIR}/share/cmake/Torch/TorchConfig.cmake")
          find_package(Torch REQUIRED PATHS "${LIBTORCH_DIR}" NO_DEFAULT_PATH)
          set(TORCH_FOUND TRUE)
          message(STATUS "Found LibTorch in local directory: ${LIBTORCH_DIR}")
      else()
          message(WARNING "Specified LIBTORCH_DIR does not contain a valid LibTorch installation")
      endif()
  endif()
  
  # Priority 2: Check previously installed LibTorch under build directory
  if(NOT TORCH_FOUND)
      set(BUILD_LIBTORCH_DIR "${CMAKE_BINARY_DIR}/libtorch")
      if(EXISTS "${BUILD_LIBTORCH_DIR}/share/cmake/Torch/TorchConfig.cmake")
          find_package(Torch REQUIRED PATHS "${BUILD_LIBTORCH_DIR}" NO_DEFAULT_PATH)
          set(TORCH_FOUND TRUE)
          message(STATUS "Found LibTorch in build directory: ${BUILD_LIBTORCH_DIR}")
      endif()
  endif()
  
  # Priority 3: Download and install new copy
  if(NOT TORCH_FOUND)
      message(STATUS "LibTorch not found in preferred locations. Downloading fresh copy...")
      download_libtorch(${CDDP_CPP_TORCH_GPU} "${CMAKE_BINARY_DIR}")
      find_package(Torch REQUIRED PATHS "${CMAKE_BINARY_DIR}/libtorch" NO_DEFAULT_PATH)
      message(STATUS "Successfully downloaded and installed LibTorch to: ${CMAKE_BINARY_DIR}/libtorch")
  endif()

  # Set compilation flags for CUDA if GPU support is enabled
  if(CDDP_CPP_TORCH_GPU)
      set(CMAKE_CXX_FLAGS "${CMAKE_CXX_FLAGS} ${TORCH_CXX_FLAGS}")
  endif()
 
  # Export LibTorch variables for other parts of the build
  set(TORCH_INSTALL_PREFIX ${Torch_DIR}/../../../ CACHE PATH "LibTorch installation directory")
endif()

# OSQP-CPP for ASDDP
FetchContent_Declare(
  osqp-cpp
  GIT_REPOSITORY https://github.com/astomodynamics/osqp-cpp.git
  GIT_TAG master
)
FetchContent_MakeAvailable(osqp-cpp)
FetchContent_GetProperties(osqp-cpp)

# Include directories
include_directories(
  ${CMAKE_CURRENT_SOURCE_DIR}/include
  ${Python3_INCLUDE_DIRS}
  ${NUMPY_INCLUDE_DIR}
) 

# Add your library
set(cddp_core_srcs
  src/cddp_core/dynamical_system.cpp
  src/cddp_core/objective.cpp
  src/cddp_core/constraint.cpp
  src/cddp_core/barrier.cpp
  src/cddp_core/helper.cpp
  src/cddp_core/boxqp.cpp
  src/cddp_core/qp_solver.cpp
  src/cddp_core/cddp_core.cpp
  src/cddp_core/clddp_core.cpp
  src/cddp_core/asddp_core.cpp
  src/cddp_core/logddp_core.cpp
  src/cddp_core/ipddp_core.cpp
  src/cddp_core/ipddp_feasible_core.cpp
)

if (CDDP_CPP_TORCH)
  list(APPEND cddp_core_srcs src/cddp_core/neural_dynamical_system.cpp)
endif()

set(dynamics_model_srcs
  src/dynamics_model/pendulum.cpp
  src/dynamics_model/unicycle.cpp
  src/dynamics_model/bicycle.cpp
  src/dynamics_model/cartpole.cpp
  src/dynamics_model/car.cpp
  src/dynamics_model/dubins_car.cpp
  src/dynamics_model/quadrotor.cpp
  src/dynamics_model/manipulator.cpp
  src/dynamics_model/spacecraft_linear.cpp
  src/dynamics_model/spacecraft_nonlinear.cpp
  src/dynamics_model/dreyfus_rocket.cpp
  src/dynamics_model/spacecraft_landing2d.cpp
  src/dynamics_model/lti_system.cpp
)

add_library(${PROJECT_NAME} 
  ${cddp_core_srcs}
  ${dynamics_model_srcs}
)

target_link_libraries(${PROJECT_NAME} 
  Eigen3::Eigen 
  Python3::Python
  Python3::Module
  Python3::NumPy
  osqp-cpp
) 

if (CDDP_CPP_TORCH)
target_compile_definitions(${PROJECT_NAME} PRIVATE CDDP_CPP_TORCH_ENABLED=1)
  target_link_libraries(${PROJECT_NAME} ${TORCH_LIBRARIES})
endif()

target_include_directories(${PROJECT_NAME} PUBLIC
  $<BUILD_INTERFACE:${CMAKE_CURRENT_SOURCE_DIR}/include/cddp-cpp>
  $<INSTALL_INTERFACE:include> 
  ${TORCH_INCLUDE_DIRS}
)

# Ensure proper CUDA support if enabled
if(TORCH_FOUND AND CDDP_CPP_TORCH_GPU)
  set_property(TARGET ${PROJECT_NAME} PROPERTY CUDA_ARCHITECTURES native)
endif()

<<<<<<< HEAD
if (CDDP_CPP_SQP)
=======
if (CDDP_CPP_SQP AND CDDP_CPP_CASADI)
>>>>>>> 9d77063b
  # add sqp solver to cddp
  target_sources(${PROJECT_NAME} PRIVATE src/sqp_core/sqp_core.cpp)
endif()

if (CDDP_CPP_CASADI)
  target_include_directories(${PROJECT_NAME} PUBLIC ${CASADI_INCLUDE_DIR})
  target_link_libraries(${PROJECT_NAME} ${CASADI_LIBRARIES})
endif()

if (CDDP_CPP_ACADO)
  target_link_libraries(${PROJECT_NAME} ${ACADO_DIR}/build/lib/libacado_toolkit_s.so)
endif()

# Gurobi 
if (CDDP_CPP_GUROBI)
  if (NOT GUROBI_ROOT)
    message(FATAL_ERROR "Please set GUROBI_ROOT.")
  endif()
  set(GUROBI_INCLUDE_DIRS ${GUROBI_ROOT}/include) # Set the path to the Gurobi include directory
  set(GUROBI_LIBRARIES ${GUROBI_ROOT}/lib/libgurobi_c++.a) # Set the path to the Gurobi library
  find_library(GUROBI_LIBRARY gurobi_c++ PATHS ${GUROBI_ROOT}/lib)
  find_path(GUROBI_INCLUDE_DIR gurobi_c++.h PATHS ${GUROBI_ROOT}/include)
  link_directories(${GUROBI_ROOT}/lib) 

  if (GUROBI_LIBRARIES AND GUROBI_INCLUDE_DIR)
    message(STATUS "Found Gurobi: ${GUROBI_LIBRARIES} ${GUROBI_LIBRARY}")
    message(STATUS "Gurobi include directory: ${GUROBI_INCLUDE_DIR}")
    
    include_directories(${GUROBI_INCLUDE_DIR})
    target_link_libraries(${PROJECT_NAME} ${GUROBI_LIBRARIES}  gurobi_c++ 
    gurobi110) 
  else()
    message(FATAL_ERROR "Could not find Gurobi. Please set GUROBI_ROOT.")
  endif()
endif()

# Build and register tests.
if (CDDP_CPP_BUILD_TESTS)
  add_subdirectory(tests) 
endif()

# Build examples
add_subdirectory(examples)

# Cmake compile commmand:
# $ mkdir build
# $ cd build
# $ cmake  -DCDDP_CPP_GUROBI=ON -DCDDP_CPP_BUILD_TESTS=ON -DGUROBI_ROOT=/home/tom/.local/lib/gurobi1103/linux64 -DCDDP_CPP_TORCH=ON -DCDDP_CPP_TORCH_GPU=ON -DLIBTORCH_DIR=/home/tom/.local/lib/libtorch ..
# $ make -j4
# $ make test<|MERGE_RESOLUTION|>--- conflicted
+++ resolved
@@ -273,11 +273,7 @@
   set_property(TARGET ${PROJECT_NAME} PROPERTY CUDA_ARCHITECTURES native)
 endif()
 
-<<<<<<< HEAD
-if (CDDP_CPP_SQP)
-=======
 if (CDDP_CPP_SQP AND CDDP_CPP_CASADI)
->>>>>>> 9d77063b
   # add sqp solver to cddp
   target_sources(${PROJECT_NAME} PRIVATE src/sqp_core/sqp_core.cpp)
 endif()
