# Constrained Differential Dynamic Programming (CDDP) solver in C++
<<<<<<< HEAD

+---------------------------------------------------------+
|    ____ ____  ____  ____    _          ____             |
|   / ___|  _ \|  _ \|  _ \  (_)_ __    / ___| _     _    |
|  | |   | | | | | | | |_) | | | '_ \  | |   _| |_ _| |_  |
|  | |___| |_| | |_| |  __/  | | | | | | |__|_   _|_   _| |
|   \____|____/|____/|_|     |_|_| |_|  \____||_|   |_|   |
+---------------------------------------------------------+
=======
```<span style="color:lightblue">
+---------------------------------------------------------+
|    ____ ____  ____  ____    _          ____             |
|   / ___|  _ \|  _ \|  _ \  (_)_ __    / ___| _     _    |
|  | |   | | | | | | | |_) | | | '_ \  | |   _| |_ _| |_  |
|  | |___| |_| | |_| |  __/  | | | | | | |__|_   _|_   _| |
|   \____|____/|____/|_|     |_|_| |_|  \____||_|   |_|   |
+---------------------------------------------------------+
```
>>>>>>> ba4bad76

**This library is actively under construction.** Please wait for proper release after starring this repo :star:
Also, I am writing this library for practical experience with C++. Any suggestions are helpful to me.

## Overview
This is an optimal control solver library using constrained differential dynamic programming (CDDP) written in C++ based on Xie's [paper](https://zhaomingxie.github.io/projects/CDDP/CDDP.pdf). This library is particularly useful for mobile robot trajectory optimization and model predictive control (MPC).

The CDDP library solves problems in the form:

$$
\min_{\mathbf{U}} J(\mathbf{x}_0, \mathbf{U}) = \phi(\mathbf{x}_N) + \sum \ell(\mathbf{x}_k,\mathbf{u}_k)
$$

$$
\mathrm{s.t.~}  \mathbf{x}_{k+1} = \mathbf{f}(\mathbf{x}_k,\mathbf{u}_k) 
$$

$$
\quad \mathbf{g}(\mathbf{x}_k,\mathbf{u})_k\leq 0
$$

$$
\quad {\mathbf{x}}_{0} = \mathbf{x}{(t_0)} 
$$

$$
\quad k = 0,1,\cdots N-1
$$

**Author: Tomohiro Sasaki** 

## Installation
### Dependencies
* [Eigen](https://formulae.brew.sh/formula/eigen) (Linear Algebra Library in CPP)
    
```bash
sudo apt-get install libeigen3-dev # For Ubuntu
brew install eigen # For macOS
```

Although the library automatically finds and installs the following dependencies via [FetchContent](https://cmake.org/cmake/help/latest/module/FetchContent.html), if you do not have ones, here is how you can install on your own.

* [OSQP](https://osqp.org/) (QP solver) and [osqp-cpp](https://github.com/google/osqp-cpp) (C++ Wrapper for OSQP)
```bash
conda install -c conda-forge osqp
```

### Building
```bash
git clone https://github.com/astomodynamics/CDDP-cpp
cd CDDP-cpp
mkdir build
cd build
cmake -DCMAKE_INSTALL_PREFIX:PATH=</path/to/your/desired/directory>/cddp ..
make
make install
make test
```

## Basic Usage


## ROS 
If you want to use this library for ROS2 MPC node, please refer [CDDP MPC Package](https://github.com/astomodynamics/cddp_mpc_pkg)

## References
* Zhaoming Xie, C. Karen Liu, and Kris Hauser, "Differential Dynamic Programming with Nonlinear Constraints," 2017 IEEE International Conference on Robotics and Automation (ICRA), 2017.
* Zhamming Xie's github repository <https://github.com/ZhaomingXie/CDDP>


## Citing
If you use this work in an academic context, please cite this repository.

## License
This project is licensed under the Apache License 2.0 - see the [LICENSE](LICENSE) file for details.

## TODO
* add state constraint handling
* add regularization process
* add initial guess functionality based on path planner solution
* add automatic differentiation
* add nonlinear objective and constraint handling
* add simulation and its plots<|MERGE_RESOLUTION|>--- conflicted
+++ resolved
@@ -1,14 +1,4 @@
 # Constrained Differential Dynamic Programming (CDDP) solver in C++
-<<<<<<< HEAD
-
-+---------------------------------------------------------+
-|    ____ ____  ____  ____    _          ____             |
-|   / ___|  _ \|  _ \|  _ \  (_)_ __    / ___| _     _    |
-|  | |   | | | | | | | |_) | | | '_ \  | |   _| |_ _| |_  |
-|  | |___| |_| | |_| |  __/  | | | | | | |__|_   _|_   _| |
-|   \____|____/|____/|_|     |_|_| |_|  \____||_|   |_|   |
-+---------------------------------------------------------+
-=======
 ```<span style="color:lightblue">
 +---------------------------------------------------------+
 |    ____ ____  ____  ____    _          ____             |
@@ -18,7 +8,6 @@
 |   \____|____/|____/|_|     |_|_| |_|  \____||_|   |_|   |
 +---------------------------------------------------------+
 ```
->>>>>>> ba4bad76
 
 **This library is actively under construction.** Please wait for proper release after starring this repo :star:
 Also, I am writing this library for practical experience with C++. Any suggestions are helpful to me.
