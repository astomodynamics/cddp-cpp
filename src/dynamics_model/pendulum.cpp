--- conflicted
+++ resolved
@@ -14,16 +14,8 @@
  limitations under the License.
 */
 
-<<<<<<< HEAD
 #include "dynamics_model/pendulum.hpp"
 #include <cmath>
-=======
-namespace cddp {
-// Constructor
-Pendulum::Pendulum(double mass, double length, double gravity, double timestep, std::string integration_type)
-    : DynamicalSystem(2, 1, timestep, integration_type),  // 2 states (angle, angular velocity), 1 control (torque)
-      mass_(mass), length_(length), gravity_(gravity) {}
->>>>>>> 0619be86
 
 namespace cddp {
 
@@ -54,7 +46,6 @@
     return state_dot;
 }
 
-<<<<<<< HEAD
 Eigen::MatrixXd Pendulum::getStateJacobian(
     const Eigen::VectorXd& state, const Eigen::VectorXd& control) const {
     
@@ -100,26 +91,6 @@
     H(idx, STATE_THETA) = (gravity_ / length_) * std::sin(theta);
     
     return H;
-=======
-Eigen::MatrixXd Pendulum::getStateJacobian(const Eigen::VectorXd& state, 
-                                    const Eigen::VectorXd& control) const {
-    return getFiniteDifferenceStateJacobian(state, control);
-}
-
-// Analytical state Jacobian
-// Eigen::MatrixXd Pendulum::getStateJacobian(const Eigen::VectorXd& state, 
-//                                 const Eigen::VectorXd& control) const {
-//     Eigen::MatrixXd J(2, 2);
-//     double theta = state(0);
-//     J << 0, 1,
-//             -gravity_ * cos(theta) / length_, 0;
-//     return J;
-// }
-
-Eigen::MatrixXd Pendulum::getControlJacobian(const Eigen::VectorXd& state, 
-                                    const Eigen::VectorXd& control) const {
-    return getFiniteDifferenceControlJacobian(state, control);
->>>>>>> 0619be86
 }
 
 Eigen::MatrixXd Pendulum::getControlHessian(
@@ -127,13 +98,9 @@
     return Eigen::MatrixXd::Zero(STATE_DIM * CONTROL_DIM, CONTROL_DIM);
 }
 
-<<<<<<< HEAD
-=======
 Eigen::MatrixXd Pendulum::getControlHessian(const Eigen::VectorXd& state, const Eigen::VectorXd& control)
 const {
     // TODO: Compute and return the Hessian tensor d^2f/du^2 (represented as a matrix)
     return Eigen::MatrixXd::Zero(2*1, 1); 
 }
-    
->>>>>>> 0619be86
 } // namespace cddp