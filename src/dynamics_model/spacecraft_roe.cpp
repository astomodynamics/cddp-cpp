/**
 * @file    cddp_spacecraft_roe.cpp
 * @author  ...
 * @date    2024
 * @brief   Implementation of SpacecraftROE for QNS-ROE dynamics.
 *
 * Licensed under the Apache License, Version 2.0 (the "License");
 */

#include "dynamics_model/spacecraft_roe.hpp"

#include <Eigen/Dense>
#include <cmath>
#include <stdexcept>
#include <iostream>

namespace cddp
{

    SpacecraftROE::SpacecraftROE(
        double timestep,
        const std::string &integration_type,
        double a,
        double u0,
        double mass_kg)
        : DynamicalSystem(STATE_DIM, CONTROL_DIM, timestep, integration_type),
          a_(a),
          u0_(u0),
          mass_kg_(mass_kg)
    {

        n_ref_ = std::sqrt(mu_ / (a_ * a_ * a_)); // Mean motion of the reference orbit
    }

    //-----------------------------------------------------------------------------
    Eigen::VectorXd SpacecraftROE::getContinuousDynamics(
        const Eigen::VectorXd &state,
        const Eigen::VectorXd &control, double time) const
    {
        /**
         * Based on the linear QNSROE model:
         *   ẋ = A x + B u
         *
         *   x = [ da, dlambda, dex, dey, dix, diy]
         *   u = [ ur, ut, un ]
         *
         * A = [  0           0  0  0  0  0 0
         *       -3/2 * n_ref_ 0  0  0  0  0
         *        0           0  0  0  0  0
         *        0           0  0  0  0  0
         *        0           0  0  0  0  0
         *        0           0  0  0  0  0 ]
         *
         * B(t) = 1/(n_ref_*a_) *
         *        [  0   2     0
         *         -2   0     0
         *          su  2cu   0
         *         -cu  2su   0
         *          0    0    cu
         *          0    0    su ]
         */

        // Create a zero derivative vector
        Eigen::VectorXd xdot = Eigen::VectorXd::Zero(STATE_DIM);

        // A*x portion:
        double da = state(STATE_DA);
        xdot(STATE_DLAMBDA) = -1.5 * n_ref_ * da;
        xdot(STATE_NU) = n_ref_;

        // B*u portion:
        double ur = control(CONTROL_UR);
        double ut = control(CONTROL_UT);
        double un = control(CONTROL_UN);

        // Factor for scaling control
        const double factor = 1.0 / (n_ref_ * a_ * mass_kg_);

        // Calculate su and cu based on initial argument of latitude:
        double su = std::sin(state(STATE_NU));
        double cu = std::cos(state(STATE_NU));

        // Return the control Jacobian matrix B
        Eigen::MatrixXd B(STATE_DIM, CONTROL_DIM);
        B.setZero();

        B(STATE_DA, CONTROL_UT) = 2.0;
        B(STATE_DLAMBDA, CONTROL_UR) = -2.0;
        B(STATE_DEX, CONTROL_UR) = su;
        B(STATE_DEX, CONTROL_UT) = 2.0 * cu;
        B(STATE_DEY, CONTROL_UR) = -cu;
        B(STATE_DEY, CONTROL_UT) = 2.0 * su;
        B(STATE_DIX, CONTROL_UN) = cu;
        B(STATE_DIY, CONTROL_UN) = su;
        B *= factor;

        return xdot + B * control;
    }

    VectorXdual2nd SpacecraftROE::getContinuousDynamicsAutodiff(
        const VectorXdual2nd &state, const VectorXdual2nd &control) const
    {
        VectorXdual2nd state_dot = VectorXdual2nd::Zero(STATE_DIM);
        
        autodiff::dual2nd da = state(STATE_DA);
        autodiff::dual2nd dlambda = state(STATE_DLAMBDA);
        autodiff::dual2nd dex = state(STATE_DEX);
        autodiff::dual2nd dey = state(STATE_DEY);
        autodiff::dual2nd dix = state(STATE_DIX);
        autodiff::dual2nd diy = state(STATE_DIY);
        autodiff::dual2nd nu = state(STATE_NU);

        autodiff::dual2nd ur = control(CONTROL_UR);
        autodiff::dual2nd ut = control(CONTROL_UT);
        autodiff::dual2nd un = control(CONTROL_UN);
        
        state_dot(STATE_DLAMBDA) = -1.5 * n_ref_ * da;
        state_dot(STATE_NU) = n_ref_;

        // Calculate su and cu based on initial argument of latitude:
        autodiff::dual2nd su = autodiff::detail::sin(nu);
        autodiff::dual2nd cu = autodiff::detail::cos(nu);
        autodiff::dual2nd factor = 1.0 / (n_ref_ * a_ * mass_kg_);

        state_dot(STATE_DA) = 2.0 * factor * ut;
        state_dot(STATE_DLAMBDA) = -2.0 * factor * ur;
        state_dot(STATE_DEX) = factor * (su * ur + 2.0 * cu * ut);
        state_dot(STATE_DEY) = factor * (-cu * ur + 2.0 * su * ut);
        state_dot(STATE_DIX) = factor * cu * un;
        state_dot(STATE_DIY) = factor * su * un;

        return state_dot;
    }

    //-----------------------------------------------------------------------------
    Eigen::MatrixXd SpacecraftROE::getStateJacobian(
<<<<<<< HEAD
        const Eigen::VectorXd &state, const Eigen::VectorXd &control) const
=======
        const Eigen::VectorXd &state,
        const Eigen::VectorXd &control, double time) const
>>>>>>> 75953277
    {

        // Use autodiff to compute state Jacobian
        VectorXdual2nd x = state;
        VectorXdual2nd u = control;

        auto dynamics_wrt_x = [&](const VectorXdual2nd &x_ad) -> VectorXdual2nd
        {
            return this->getContinuousDynamicsAutodiff(x_ad, u);
        };

        return autodiff::jacobian(dynamics_wrt_x, wrt(x), at(x));
    }

    //-----------------------------------------------------------------------------
    Eigen::MatrixXd SpacecraftROE::getControlJacobian(
<<<<<<< HEAD
        const Eigen::VectorXd &state, const Eigen::VectorXd &control) const
=======
        const Eigen::VectorXd &state,
        const Eigen::VectorXd &control, double time) const
>>>>>>> 75953277
    {

        // Use autodiff to compute control Jacobian
        VectorXdual2nd x = state;
        VectorXdual2nd u = control;

        auto dynamics_wrt_u = [&](const VectorXdual2nd &u_ad) -> VectorXdual2nd
        {
            return this->getContinuousDynamicsAutodiff(x, u_ad);
        };

        return autodiff::jacobian(dynamics_wrt_u, wrt(u), at(u));
    }

    //-----------------------------------------------------------------------------
    std::vector<Eigen::MatrixXd> SpacecraftROE::getStateHessian(
        const Eigen::VectorXd & /*state*/,
        const Eigen::VectorXd & /*control*/, double time) const
    {
        // For this linear(ish) model, second derivatives wrt state are zero.
        std::vector<Eigen::MatrixXd> hessians(STATE_DIM);
        for (int i = 0; i < STATE_DIM; ++i)
        {
            hessians[i] = Eigen::MatrixXd::Zero(STATE_DIM, STATE_DIM);
        }
        return hessians;
    }

    //-----------------------------------------------------------------------------
    std::vector<Eigen::MatrixXd> SpacecraftROE::getControlHessian(
        const Eigen::VectorXd & /*state*/,
        const Eigen::VectorXd & /*control*/, double time) const
    {
        // Similarly, second derivatives wrt control are zero for a linear system.
        std::vector<Eigen::MatrixXd> hessians(STATE_DIM);
        for (int i = 0; i < STATE_DIM; ++i)
        {
            hessians[i] = Eigen::MatrixXd::Zero(CONTROL_DIM, CONTROL_DIM);
        }
        return hessians;
    }

    //-----------------------------------------------------------------------------
    Eigen::VectorXd SpacecraftROE::transformROEToHCW(const Eigen::VectorXd &roe, double t) const
    {
        // 1) Compute the angle for reference orbit at time t
        double phi = n_ref_ * t + u0_;
        double cn = std::cos(phi);
        double sn = std::sin(phi);

        Eigen::Matrix<double, 6, 6> T;
        T.setZero();

        // Fill row by row (0-based indexing).
        // Position components
        // Row 0: [1, 0, -cn,   -sn,   0,    0] * a_
        T(0, 0) = 1.0;
        T(0, 1) = 0.0;
        T(0, 2) = -cn;
        T(0, 3) = -sn;
        T(0, 4) = 0.0;
        T(0, 5) = 0.0;

        // Row 1: [0, 1, 2sn,  -2cn,  0,    0] * a_
        T(1, 0) = 0.0;
        T(1, 1) = 1.0;
        T(1, 2) = 2.0 * sn;
        T(1, 3) = -2.0 * cn;
        T(1, 4) = 0.0;
        T(1, 5) = 0.0;

        // Row 2: [0, 0, 0,     0,     sn,   -cn] * a_
        T(2, 0) = 0.0;
        T(2, 1) = 0.0;
        T(2, 2) = 0.0;
        T(2, 3) = 0.0;
        T(2, 4) = sn;
        T(2, 5) = -cn;

        // Velocity components
        // Row 3: [0, 0, n*sn,  -n*cn,  0,    0]
        T(3, 0) = 0.0;
        T(3, 1) = 0.0;
        T(3, 2) = n_ref_ * sn;
        T(3, 3) = -n_ref_ * cn;
        T(3, 4) = 0.0;
        T(3, 5) = 0.0;

        // Row 4: [-3n/2, 0, 2n*cn,  2n*sn,  0,    0]
        T(4, 0) = -1.5 * n_ref_;
        T(4, 1) = 0.0;
        T(4, 2) = 2.0 * n_ref_ * cn;
        T(4, 3) = 2.0 * n_ref_ * sn;
        T(4, 4) = 0.0;
        T(4, 5) = 0.0;

        // Row 5: [0, 0, 0,     0,     n*cn, n*sn]
        T(5, 0) = 0.0;
        T(5, 1) = 0.0;
        T(5, 2) = 0.0;
        T(5, 3) = 0.0;
        T(5, 4) = n_ref_ * cn;
        T(5, 5) = n_ref_ * sn;

        // Multiply entire matrix by 'a_'
        T *= a_;

        // 3) Multiply T by the input ROE vector
        Eigen::VectorXd hcw = T * roe.head(6); // hcw is [x, y, z, xdot, ydot, zdot]

        return hcw;
    }

    Eigen::VectorXd SpacecraftROE::transformHCWToROE(const Eigen::VectorXd &hcw, double t) const
    {
        // 1) Compute the orbital phase for the reference orbit at time t
        double phi = n_ref_ * t + u0_;
        double cn = std::cos(phi);
        double sn = std::sin(phi);

        // 2) Build the inverse transformation matrix Tinv (6x6)
        //
        //      Tinv = [4   0    0     0     2/n   0
        //              0   1    0    -2/n   0     0
        //              3cn 0    0     sn/n  2cn/n 0
        //              3sn 0    0    -cn/n  2sn/n 0
        //              0   0   sn     0     0     cn/n
        //              0   0  -cn     0     0     sn/n ] / a
        //

        Eigen::Matrix<double, 6, 6> Tinv;
        Tinv.setZero();

        // row 0
        Tinv(0, 0) = 4.0;
        Tinv(0, 1) = 0.0;
        Tinv(0, 2) = 0.0;
        Tinv(0, 3) = 0.0;
        Tinv(0, 4) = 2.0 / n_ref_;
        Tinv(0, 5) = 0.0;

        // row 1
        Tinv(1, 0) = 0.0;
        Tinv(1, 1) = 1.0;
        Tinv(1, 2) = 0.0;
        Tinv(1, 3) = -2.0 / n_ref_;
        Tinv(1, 4) = 0.0;
        Tinv(1, 5) = 0.0;

        // row 2
        Tinv(2, 0) = 3.0 * cn;
        Tinv(2, 1) = 0.0;
        Tinv(2, 2) = 0.0;
        Tinv(2, 3) = sn / n_ref_;
        Tinv(2, 4) = 2.0 * cn / n_ref_;
        Tinv(2, 5) = 0.0;

        // row 3
        Tinv(3, 0) = 3.0 * sn;
        Tinv(3, 1) = 0.0;
        Tinv(3, 2) = 0.0;
        Tinv(3, 3) = -cn / n_ref_;
        Tinv(3, 4) = 2.0 * sn / n_ref_;
        Tinv(3, 5) = 0.0;

        // row 4
        Tinv(4, 0) = 0.0;
        Tinv(4, 1) = 0.0;
        Tinv(4, 2) = sn;
        Tinv(4, 3) = 0.0;
        Tinv(4, 4) = 0.0;
        Tinv(4, 5) = cn / n_ref_;

        // row 5
        Tinv(5, 0) = 0.0;
        Tinv(5, 1) = 0.0;
        Tinv(5, 2) = -cn;
        Tinv(5, 3) = 0.0;
        Tinv(5, 4) = 0.0;
        Tinv(5, 5) = sn / n_ref_;

        // Divide entire matrix by a_
        Tinv /= a_;

        // 3) Multiply Tinv by the input HCW vector => QNS-ROE
        Eigen::VectorXd roe_6dim = Tinv * hcw;

        Eigen::VectorXd roe_7dim = Eigen::VectorXd::Zero(STATE_DIM);
        roe_7dim.head(6) = roe_6dim;
        roe_7dim(STATE_NU) = phi;

        return roe_7dim;
    }

} // namespace cddp<|MERGE_RESOLUTION|>--- conflicted
+++ resolved
@@ -134,12 +134,8 @@
 
     //-----------------------------------------------------------------------------
     Eigen::MatrixXd SpacecraftROE::getStateJacobian(
-<<<<<<< HEAD
-        const Eigen::VectorXd &state, const Eigen::VectorXd &control) const
-=======
         const Eigen::VectorXd &state,
         const Eigen::VectorXd &control, double time) const
->>>>>>> 75953277
     {
 
         // Use autodiff to compute state Jacobian
@@ -156,12 +152,8 @@
 
     //-----------------------------------------------------------------------------
     Eigen::MatrixXd SpacecraftROE::getControlJacobian(
-<<<<<<< HEAD
-        const Eigen::VectorXd &state, const Eigen::VectorXd &control) const
-=======
         const Eigen::VectorXd &state,
         const Eigen::VectorXd &control, double time) const
->>>>>>> 75953277
     {
 
         // Use autodiff to compute control Jacobian
